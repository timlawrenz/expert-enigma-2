require 'sqlite3'
require 'json'
require_relative 'expert_enigma/ast_explorer'

<<<<<<< HEAD
# --- Configuration ---
set :port, 65432
set :bind, '0.0.0.0'
DB_FILE = File.expand_path('../../expert_enigma.db', __FILE__)

# --- JSON-RPC 2.0 Error Codes ---
JSONRPC_PARSE_ERROR      = -32700
JSONRPC_INVALID_REQUEST  = -32600
JSONRPC_METHOD_NOT_FOUND = -32601
JSONRPC_INVALID_PARAMS   = -32602
JSONRPC_INTERNAL_ERROR   = -32603

# --- Helper Functions ---
def get_db
  db = SQLite3::Database.new(DB_FILE, readonly: true)
  db.results_as_hash = true
  db
end

# Normalizes an absolute path to a relative path stored in the database.
def normalize_path(absolute_path, db)
  return absolute_path unless absolute_path.start_with?('/')

  # Find a file in the database that is a suffix of the absolute path.
  # This is more robust than trying to guess the project root.
  result = db.get_first_row("SELECT file_path FROM files WHERE ? LIKE '%' || file_path", absolute_path)
  
  if result
    return result['file_path']
  else
    # If no match is found, return the original path and let the query fail.
    # This will produce the "File not found" error, which is accurate.
    return absolute_path
=======
DB_FILE = File.expand_path('../../expert_enigma.db', __FILE__)

# MCP Handler class containing all tool methods
class MCPHandler
  # --- Database Connection ---
  def get_db
    db = SQLite3::Database.new(DB_FILE, readonly: true)
    db.results_as_hash = true
    db
  end

  # Simple status check
  def status
    { status: 'ok', message: 'Expert Enigma MCP Server is running.' }
  end

  # List all indexed files
  def list_files
    db = get_db
    begin
      files = db.execute("SELECT DISTINCT file_path FROM files ORDER BY file_path").map { |row| row['file_path'] }
      { files: files }
    ensure
      db.close
    end
>>>>>>> 0218450c
  end

<<<<<<< HEAD

def jsonrpc_error(id, code, message, data = nil)
  {
    jsonrpc: '2.0',
    id: id,
    error: { code: code, message: message, data: data }
  }.to_json
end

def jsonrpc_success(id, result)
  {
    jsonrpc: '2.0',
    id: id,
    result: result
  }.to_json
end

# --- Tool Definitions ---
# This is where we manually define the tools our server supports.
TOOLS = {
  'list_files' => {
    description: 'Returns a list of all files that have been indexed in the database.',
    inputSchema: { type: 'object', properties: {} }
  },
  'get_symbols' => {
    description: 'Returns all symbols (methods, classes, etc.) defined in a specified file.',
    inputSchema: {
      type: 'object',
      properties: {
        file_path: { type: 'string', description: 'The path to the file.' }
      },
      required: ['file_path']
    }
  },
  'get_ast' => {
    description: 'Returns the complete Abstract Syntax Tree (AST) for a specified file.',
    inputSchema: {
      type: 'object',
      properties: {
        file_path: { type: 'string', description: 'The path to the file.' }
      },
      required: ['file_path']
    }
  },
  'query_nodes' => {
    description: "Finds all nodes of a specific type within a file's AST.",
    inputSchema: {
      type: 'object',
      properties: {
        file_path: { type: 'string', description: 'The path to the file.' },
        type: { type: 'string', description: 'The type of node to find (e.g., "def").' }
      },
      required: ['file_path', 'type']
    }
  },
  'get_node_details' => {
    description: "Returns detailed information about a specific node in a file's AST.",
    inputSchema: {
      type: 'object',
      properties: {
        file_path: { type: 'string', description: 'The path to the file.' },
        node_id: { type: 'string', description: 'The ID of the node.' }
      },
      required: ['file_path', 'node_id']
    }
  },
  'get_ancestors' => {
    description: 'Returns the ancestor nodes (parent hierarchy) of a specified AST node.',
    inputSchema: {
      type: 'object',
      properties: {
        file_path: { type: 'string', description: 'The path to the file.' },
        node_id: { type: 'string', description: 'The ID of the node.' }
      },
      required: ['file_path', 'node_id']
    }
  },
  'find_definition' => {
    description: 'Locates where a symbol (method, class, variable) is defined.',
    inputSchema: {
      type: 'object',
      properties: {
        name: { type: 'string', description: 'The name of the symbol.' }
      },
      required: ['name']
    }
  },
  'find_references' => {
    description: 'Finds all locations where a symbol is referenced or used.',
    inputSchema: {
      type: 'object',
      properties: {
        name: { type: 'string', description: 'The name of the symbol.' }
      },
      required: ['name']
    }
  }
}.freeze

# --- Method Implementations ---
MCP_METHODS = {
  'tools/list' => ->(params, db) {
    { tools: TOOLS.map { |name, definition| { name: name }.merge(definition) } }
  },
  'tools/call' => ->(params, db) {
    tool_name = params['name']
    tool_params = params['arguments']

    unless tool_name && MCP_METHODS.key?(tool_name)
      raise "Tool not found: #{tool_name}"
    end

    # Execute the actual tool method
    MCP_METHODS[tool_name].call(tool_params, db)
  },
  'initialize' => ->(params, db) {
    {
      protocolVersion: '2025-06-18',
      serverInfo: {
        name: 'expert-enigma',
        version: '0.1.0'
      },
      capabilities: {
        tools: {}
      }
    }
  },
  'list_files' => ->(params, db) {
    files = db.execute("SELECT DISTINCT file_path FROM files ORDER BY file_path").map { |row| row['file_path'] }
    { files: files }
  },
  'get_symbols' => ->(params, db) {
    file_path = normalize_path(params['file_path'], db)
    raise ArgumentError, 'Missing required parameter: file_path' unless file_path
    symbols = db.execute("SELECT name, type, scope, start_line, end_line FROM symbols WHERE file_id = (SELECT id FROM files WHERE file_path = ?)", [file_path])
    { symbols: symbols }
  },
  'get_ast' => ->(params, db) {
    file_path = normalize_path(params['file_path'], db)
    raise ArgumentError, 'Missing required parameter: file_path' unless file_path
    result = db.get_first_row("SELECT ast_json FROM files WHERE file_path = ?", file_path)
    raise "File not found or not indexed: #{file_path}" unless result
    JSON.parse(result['ast_json'])
  },
  'query_nodes' => ->(params, db) {
    file_path = normalize_path(params['file_path'], db)
    node_type = params['type']
    raise ArgumentError, 'Missing required parameters: file_path and type' unless file_path && node_type
    
    ast_json = db.get_first_row("SELECT ast_json FROM files WHERE file_path = ?", file_path)&.dig('ast_json')
    raise "File not found or not indexed: #{file_path}" unless ast_json

    ast_hash = JSON.parse(ast_json)
    explorer = ExpertEnigma::ASTExplorer.new(ast_hash)
    nodes = explorer.find_nodes_by_type(node_type)
    { nodes: nodes }
  },
  'get_node_details' => ->(params, db) {
    file_path = normalize_path(params['file_path'], db)
    node_id = params['node_id']
    raise ArgumentError, 'Missing required parameters: file_path and node_id' unless file_path && node_id

    ast_json = db.get_first_row("SELECT ast_json FROM files WHERE file_path = ?", file_path)&.dig('ast_json')
    raise "File not found or not indexed: #{file_path}" unless ast_json

    ast_hash = JSON.parse(ast_json)
    explorer = ExpertEnigma::ASTExplorer.new(ast_hash)
    node = explorer.find_node_by_id(node_id)
    raise "Node with id '#{node_id}' not found in file '#{file_path}'" unless node
    { node: node }
  },
  'get_ancestors' => ->(params, db) {
    file_path = normalize_path(params['file_path'], db)
    node_id = params['node_id']
    raise ArgumentError, 'Missing required parameters: file_path and node_id' unless file_path && node_id

    ast_json = db.get_first_row("SELECT ast_json FROM files WHERE file_path = ?", file_path)&.dig('ast_json')
    raise "File not found or not indexed: #{file_path}" unless ast_json

    ast_hash = JSON.parse(ast_json)
    explorer = ExpertEnigma::ASTExplorer.new(ast_hash)
    ancestors = explorer.get_ancestors(node_id)
    { ancestors: ancestors }
  },
  'find_definition' => ->(params, db) {
    name = params['name']
    raise ArgumentError, 'Missing required parameter: name' unless name

    sql = "SELECT s.name, s.type, s.scope, s.start_line, s.end_line, f.file_path FROM symbols s JOIN files f ON s.file_id = f.id WHERE s.name = ?"
    definitions = db.execute(sql, name)
    { definitions: definitions }
  },
  'find_references' => ->(params, db) {
    name = params['name']
    raise ArgumentError, 'Missing required parameter: name' unless name

    sql = "SELECT r.symbol_name, r.start_line, r.end_line, f.file_path FROM \"references\" r JOIN files f ON r.file_id = f.id WHERE r.symbol_name = ?"
    references = db.execute(sql, name)
    { references: references }
  }
}.freeze


# --- Sinatra Routes ---
get '/' do
  content_type :json
  { status: 'ok', message: 'Expert Enigma MCP Server is running.' }.to_json
end

post '/' do
  content_type :json
  request_body = request.body.read
  
  begin
    payload = JSON.parse(request_body)
  rescue JSON::ParserError
    return jsonrpc_error(nil, JSONRPC_PARSE_ERROR, 'Invalid JSON')
  end

  id = payload['id']
  method_name = payload['method']
  params = payload['params'] || {}

  unless method_name && MCP_METHODS.key?(method_name)
    return jsonrpc_error(id, JSONRPC_METHOD_NOT_FOUND, "Method not found: #{method_name}")
  end

  db = get_db
  begin
    result = MCP_METHODS[method_name].call(params, db)
    jsonrpc_success(id, result)
  rescue ArgumentError => e
    jsonrpc_error(id, JSONRPC_INVALID_PARAMS, e.message)
  rescue => e
    puts "Internal error: #{e.message}"
    puts e.backtrace
    jsonrpc_error(id, JSONRPC_INTERNAL_ERROR, "Internal server error: #{e.message}")
  ensure
    db.close
=======
  # Get all symbols (methods) for a given file
  def get_symbols(file_path)
    raise ArgumentError, 'Missing required parameter: file_path' unless file_path

    db = get_db
    begin
      symbols = db.execute("SELECT name, type, scope, start_line, end_line FROM symbols WHERE file_id = (SELECT id FROM files WHERE file_path = ?)", [file_path])
      { symbols: symbols }
    ensure
      db.close
    end
  end

  # Search for methods using vector similarity
  def search(query, limit = 10)
    raise ArgumentError, 'Missing required parameter: query' unless query

    # --- Placeholder for Query Embedding ---
    # In a real implementation, we would generate an embedding for the query text.
    # For now, we'll generate a random vector of the correct dimension (64).
    query_embedding = Array.new(64) { rand(-1.0..1.0) }
    # --- End Placeholder ---

    db = get_db
    db.enable_load_extension(true)
    
    # Load the VSS extension
    vector_lib_path = File.expand_path('../../vendor/sqlite-vss/vector0.so', __FILE__)
    vss_lib_path = File.expand_path('../../vendor/sqlite-vss/vss0.so', __FILE__)
    db.load_extension(vector_lib_path)
    db.load_extension(vss_lib_path)

    begin
      # Find the k-nearest neighbors
      sql = <<-SQL
        SELECT
          s.name,
          s.start_line,
          s.end_line,
          f.file_path,
          e.distance
        FROM symbol_embeddings e
        JOIN symbols s ON s.id = e.rowid
        JOIN files f ON s.file_id = f.id
        WHERE vss_search(e.embedding, ?)
        ORDER BY e.distance
        LIMIT ?
      SQL

      results = db.execute(sql, JSON.generate(query_embedding), limit)
      { results: results }
    ensure
      db.close
    end
  end

  # Get the full AST for a given file
  def get_ast(file_path)
    raise ArgumentError, 'Missing required parameter: file_path' unless file_path

    db = get_db
    begin
      result = db.get_first_row("SELECT ast_json FROM files WHERE file_path = ?", file_path)
      if result
        # The AST is stored as a JSON string. We return it as parsed JSON.
        JSON.parse(result['ast_json'])
      else
        raise StandardError, 'File not found or not indexed'
      end
    ensure
      db.close
    end
  end

  # Query for nodes within a file's AST
  def query_nodes(file_path, node_type)
    raise ArgumentError, 'Missing required parameters: file_path and type' unless file_path && node_type

    db = get_db
    begin
      ast_json = db.get_first_row("SELECT ast_json FROM files WHERE file_path = ?", file_path)&.dig('ast_json')
      
      if ast_json
        ast_hash = JSON.parse(ast_json)
        explorer = ExpertEnigma::ASTExplorer.new(ast_hash)
        nodes = explorer.find_nodes_by_type(node_type)
        { nodes: nodes }
      else
        raise StandardError, 'File not found or not indexed'
      end
    ensure
      db.close
    end
  end

  # Get details for a specific node in a file
  def get_node_details(file_path, node_id)
    raise ArgumentError, 'Missing required parameters: file_path and node_id' unless file_path && node_id

    db = get_db
    begin
      ast_json = db.get_first_row("SELECT ast_json FROM files WHERE file_path = ?", file_path)&.dig('ast_json')
      
      if ast_json
        ast_hash = JSON.parse(ast_json)
        explorer = ExpertEnigma::ASTExplorer.new(ast_hash)
        node = explorer.find_node_by_id(node_id)
        
        if node
          { node: node }
        else
          raise StandardError, "Node with id '#{node_id}' not found in file '#{file_path}'"
        end
      else
        raise StandardError, "File not found or not indexed"
      end
    ensure
      db.close
    end
  end

  # Get ancestors of a specific node in a file
  def get_ancestors(file_path, node_id)
    raise ArgumentError, 'Missing required parameters: file_path and node_id' unless file_path && node_id

    db = get_db
    begin
      ast_json = db.get_first_row("SELECT ast_json FROM files WHERE file_path = ?", file_path)&.dig('ast_json')
      
      if ast_json
        ast_hash = JSON.parse(ast_json)
        explorer = ExpertEnigma::ASTExplorer.new(ast_hash)
        ancestors = explorer.get_ancestors(node_id)
        { ancestors: ancestors }
      else
        raise StandardError, "File not found or not indexed"
      end
    ensure
      db.close
    end
  end

  # Find the definition of a symbol
  def find_definition(name)
    raise ArgumentError, 'Missing required parameter: name' unless name

    db = get_db
    begin
      # This is a simplified implementation. A real version would consider scope.
      sql = <<-SQL
        SELECT s.name, s.type, s.scope, s.start_line, s.end_line, f.file_path
        FROM symbols s
        JOIN files f ON s.file_id = f.id
        WHERE s.name = ?
      SQL
      
      definitions = db.execute(sql, name)
      { definitions: definitions }
    ensure
      db.close
    end
  end

  # Find all references to a symbol
  def find_references(name)
    raise ArgumentError, 'Missing required parameter: name' unless name

    db = get_db
    begin
      sql = <<-SQL
        SELECT r.symbol_name, r.start_line, r.end_line, f.file_path
        FROM "references" r
        JOIN files f ON r.file_id = f.id
        WHERE r.symbol_name = ?
      SQL
      
      references = db.execute(sql, name)
      { references: references }
    ensure
      db.close
    end
  end

  # Get the call hierarchy for a method
  def get_call_hierarchy(file_path, line)
    raise ArgumentError, 'Missing required parameters: file_path and line' unless file_path && line

    db = get_db
    begin
      # Find the method at the given location
      method = db.get_first_row(
        "SELECT * FROM symbols WHERE file_id = (SELECT id FROM files WHERE file_path = ?) AND start_line <= ? AND end_line >= ? AND type IN ('method', 'singleton_method') ORDER BY (end_line - start_line) ASC LIMIT 1",
        [file_path, line, line]
      )

      unless method
        raise StandardError, "No method found at #{file_path}:#{line}"
      end

      # Get inbound calls (callers)
      inbound_sql = <<-SQL
        SELECT r.symbol_name, r.start_line, r.end_line, f.file_path
        FROM "references" r
        JOIN files f ON r.file_id = f.id
        WHERE r.symbol_name = ?
      SQL
      inbound_calls = db.execute(inbound_sql, [method['name']])

      # Get outbound calls (callees)
      outbound_calls = []
      if method['ast_json']
        method_ast = JSON.parse(method['ast_json'])
        explorer = ExpertEnigma::ASTExplorer.new(method_ast)
        send_nodes = explorer.find_outbound_calls(method_ast)
        
        send_nodes.each do |node|
          # This is a simplified representation. A real implementation would
          # try to resolve the definition of the called method.
          outbound_calls << {
            name: node['children'][1].to_s,
            # Location would require parsing the AST node's loc info, which we don't store yet.
          }
        end
      end

      {
        method: { name: method['name'], file_path: file_path, line: method['start_line'] },
        inbound_calls: inbound_calls,
        outbound_calls: outbound_calls.uniq # Uniq to remove duplicate calls
      }

    ensure
      db.close
    end
  end
end

# --- Server Setup ---
# Create a simple JSON-RPC 2.0 server using WEBrick
require 'webrick'
require 'json'

class JSONRPCServer
  def initialize(handler, port, host)
    @handler = handler
    @port = port
    @host = host
  end

  def start
    server = WEBrick::HTTPServer.new(
      :Port => @port,
      :BindAddress => @host,
      :Logger => WEBrick::Log.new(STDERR, WEBrick::Log::INFO),
      :AccessLog => []
    )

    server.mount_proc '/' do |req, res|
      handle_request(req, res)
    end

    trap('INT') { server.shutdown }
    server.start
  end

  private

  def handle_request(req, res)
    res['Content-Type'] = 'application/json'
    
    if req.request_method == 'POST'
      begin
        request_data = JSON.parse(req.body)
        response = process_jsonrpc_request(request_data)
        res.body = JSON.generate(response)
      rescue JSON::ParserError
        res.body = JSON.generate(create_error_response(nil, -32700, 'Parse error'))
      rescue => e
        res.body = JSON.generate(create_error_response(nil, -32603, "Internal error: #{e.message}"))
      end
    elsif req.request_method == 'GET' && req.path == '/'
      # Simple status endpoint for compatibility
      res.body = JSON.generate({ status: 'ok', message: 'Expert Enigma MCP Server is running.' })
    else
      res.status = 405
      res.body = JSON.generate(create_error_response(nil, -32601, 'Method not found'))
    end
  end

  def process_jsonrpc_request(request)
    # Validate JSON-RPC 2.0 format
    unless request['jsonrpc'] == '2.0' && request['method']
      return create_error_response(request['id'], -32600, 'Invalid Request')
    end

    method_name = request['method']
    params = request['params'] || []
    id = request['id']

    # Check if method exists
    unless @handler.respond_to?(method_name)
      return create_error_response(id, -32601, 'Method not found')
    end

    begin
      # Call the method with parameters
      if params.is_a?(Array)
        result = @handler.send(method_name, *params)
      elsif params.is_a?(Hash)
        result = @handler.send(method_name, **params)
      else
        result = @handler.send(method_name)
      end

      # Return success response
      create_success_response(id, result)
    rescue ArgumentError => e
      create_error_response(id, -32602, "Invalid params: #{e.message}")
    rescue => e
      # Check if it's a Jimson error (for compatibility with our error handling)
      if e.class.name.include?('Jimson')
        error_code = case e.class.name
        when /InvalidParams/
          -32602
        when /InternalError/
          -32603
        else
          -32603
        end
        create_error_response(id, error_code, e.message)
      else
        create_error_response(id, -32603, "Internal error: #{e.message}")
      end
    end
  end

  def create_success_response(id, result)
    {
      jsonrpc: '2.0',
      result: result,
      id: id
    }
  end

  def create_error_response(id, code, message)
    {
      jsonrpc: '2.0',
      error: {
        code: code,
        message: message
      },
      id: id
    }
>>>>>>> 0218450c
  end
end

handler = MCPHandler.new
server = JSONRPCServer.new(handler, 65432, '0.0.0.0')

puts "Expert Enigma MCP Server starting on port 65432"
server.start<|MERGE_RESOLUTION|>--- conflicted
+++ resolved
@@ -2,41 +2,6 @@
 require 'json'
 require_relative 'expert_enigma/ast_explorer'
 
-<<<<<<< HEAD
-# --- Configuration ---
-set :port, 65432
-set :bind, '0.0.0.0'
-DB_FILE = File.expand_path('../../expert_enigma.db', __FILE__)
-
-# --- JSON-RPC 2.0 Error Codes ---
-JSONRPC_PARSE_ERROR      = -32700
-JSONRPC_INVALID_REQUEST  = -32600
-JSONRPC_METHOD_NOT_FOUND = -32601
-JSONRPC_INVALID_PARAMS   = -32602
-JSONRPC_INTERNAL_ERROR   = -32603
-
-# --- Helper Functions ---
-def get_db
-  db = SQLite3::Database.new(DB_FILE, readonly: true)
-  db.results_as_hash = true
-  db
-end
-
-# Normalizes an absolute path to a relative path stored in the database.
-def normalize_path(absolute_path, db)
-  return absolute_path unless absolute_path.start_with?('/')
-
-  # Find a file in the database that is a suffix of the absolute path.
-  # This is more robust than trying to guess the project root.
-  result = db.get_first_row("SELECT file_path FROM files WHERE ? LIKE '%' || file_path", absolute_path)
-  
-  if result
-    return result['file_path']
-  else
-    # If no match is found, return the original path and let the query fail.
-    # This will produce the "File not found" error, which is accurate.
-    return absolute_path
-=======
 DB_FILE = File.expand_path('../../expert_enigma.db', __FILE__)
 
 # MCP Handler class containing all tool methods
@@ -62,250 +27,8 @@
     ensure
       db.close
     end
->>>>>>> 0218450c
-  end
-
-<<<<<<< HEAD
-
-def jsonrpc_error(id, code, message, data = nil)
-  {
-    jsonrpc: '2.0',
-    id: id,
-    error: { code: code, message: message, data: data }
-  }.to_json
-end
-
-def jsonrpc_success(id, result)
-  {
-    jsonrpc: '2.0',
-    id: id,
-    result: result
-  }.to_json
-end
-
-# --- Tool Definitions ---
-# This is where we manually define the tools our server supports.
-TOOLS = {
-  'list_files' => {
-    description: 'Returns a list of all files that have been indexed in the database.',
-    inputSchema: { type: 'object', properties: {} }
-  },
-  'get_symbols' => {
-    description: 'Returns all symbols (methods, classes, etc.) defined in a specified file.',
-    inputSchema: {
-      type: 'object',
-      properties: {
-        file_path: { type: 'string', description: 'The path to the file.' }
-      },
-      required: ['file_path']
-    }
-  },
-  'get_ast' => {
-    description: 'Returns the complete Abstract Syntax Tree (AST) for a specified file.',
-    inputSchema: {
-      type: 'object',
-      properties: {
-        file_path: { type: 'string', description: 'The path to the file.' }
-      },
-      required: ['file_path']
-    }
-  },
-  'query_nodes' => {
-    description: "Finds all nodes of a specific type within a file's AST.",
-    inputSchema: {
-      type: 'object',
-      properties: {
-        file_path: { type: 'string', description: 'The path to the file.' },
-        type: { type: 'string', description: 'The type of node to find (e.g., "def").' }
-      },
-      required: ['file_path', 'type']
-    }
-  },
-  'get_node_details' => {
-    description: "Returns detailed information about a specific node in a file's AST.",
-    inputSchema: {
-      type: 'object',
-      properties: {
-        file_path: { type: 'string', description: 'The path to the file.' },
-        node_id: { type: 'string', description: 'The ID of the node.' }
-      },
-      required: ['file_path', 'node_id']
-    }
-  },
-  'get_ancestors' => {
-    description: 'Returns the ancestor nodes (parent hierarchy) of a specified AST node.',
-    inputSchema: {
-      type: 'object',
-      properties: {
-        file_path: { type: 'string', description: 'The path to the file.' },
-        node_id: { type: 'string', description: 'The ID of the node.' }
-      },
-      required: ['file_path', 'node_id']
-    }
-  },
-  'find_definition' => {
-    description: 'Locates where a symbol (method, class, variable) is defined.',
-    inputSchema: {
-      type: 'object',
-      properties: {
-        name: { type: 'string', description: 'The name of the symbol.' }
-      },
-      required: ['name']
-    }
-  },
-  'find_references' => {
-    description: 'Finds all locations where a symbol is referenced or used.',
-    inputSchema: {
-      type: 'object',
-      properties: {
-        name: { type: 'string', description: 'The name of the symbol.' }
-      },
-      required: ['name']
-    }
-  }
-}.freeze
-
-# --- Method Implementations ---
-MCP_METHODS = {
-  'tools/list' => ->(params, db) {
-    { tools: TOOLS.map { |name, definition| { name: name }.merge(definition) } }
-  },
-  'tools/call' => ->(params, db) {
-    tool_name = params['name']
-    tool_params = params['arguments']
-
-    unless tool_name && MCP_METHODS.key?(tool_name)
-      raise "Tool not found: #{tool_name}"
-    end
-
-    # Execute the actual tool method
-    MCP_METHODS[tool_name].call(tool_params, db)
-  },
-  'initialize' => ->(params, db) {
-    {
-      protocolVersion: '2025-06-18',
-      serverInfo: {
-        name: 'expert-enigma',
-        version: '0.1.0'
-      },
-      capabilities: {
-        tools: {}
-      }
-    }
-  },
-  'list_files' => ->(params, db) {
-    files = db.execute("SELECT DISTINCT file_path FROM files ORDER BY file_path").map { |row| row['file_path'] }
-    { files: files }
-  },
-  'get_symbols' => ->(params, db) {
-    file_path = normalize_path(params['file_path'], db)
-    raise ArgumentError, 'Missing required parameter: file_path' unless file_path
-    symbols = db.execute("SELECT name, type, scope, start_line, end_line FROM symbols WHERE file_id = (SELECT id FROM files WHERE file_path = ?)", [file_path])
-    { symbols: symbols }
-  },
-  'get_ast' => ->(params, db) {
-    file_path = normalize_path(params['file_path'], db)
-    raise ArgumentError, 'Missing required parameter: file_path' unless file_path
-    result = db.get_first_row("SELECT ast_json FROM files WHERE file_path = ?", file_path)
-    raise "File not found or not indexed: #{file_path}" unless result
-    JSON.parse(result['ast_json'])
-  },
-  'query_nodes' => ->(params, db) {
-    file_path = normalize_path(params['file_path'], db)
-    node_type = params['type']
-    raise ArgumentError, 'Missing required parameters: file_path and type' unless file_path && node_type
-    
-    ast_json = db.get_first_row("SELECT ast_json FROM files WHERE file_path = ?", file_path)&.dig('ast_json')
-    raise "File not found or not indexed: #{file_path}" unless ast_json
-
-    ast_hash = JSON.parse(ast_json)
-    explorer = ExpertEnigma::ASTExplorer.new(ast_hash)
-    nodes = explorer.find_nodes_by_type(node_type)
-    { nodes: nodes }
-  },
-  'get_node_details' => ->(params, db) {
-    file_path = normalize_path(params['file_path'], db)
-    node_id = params['node_id']
-    raise ArgumentError, 'Missing required parameters: file_path and node_id' unless file_path && node_id
-
-    ast_json = db.get_first_row("SELECT ast_json FROM files WHERE file_path = ?", file_path)&.dig('ast_json')
-    raise "File not found or not indexed: #{file_path}" unless ast_json
-
-    ast_hash = JSON.parse(ast_json)
-    explorer = ExpertEnigma::ASTExplorer.new(ast_hash)
-    node = explorer.find_node_by_id(node_id)
-    raise "Node with id '#{node_id}' not found in file '#{file_path}'" unless node
-    { node: node }
-  },
-  'get_ancestors' => ->(params, db) {
-    file_path = normalize_path(params['file_path'], db)
-    node_id = params['node_id']
-    raise ArgumentError, 'Missing required parameters: file_path and node_id' unless file_path && node_id
-
-    ast_json = db.get_first_row("SELECT ast_json FROM files WHERE file_path = ?", file_path)&.dig('ast_json')
-    raise "File not found or not indexed: #{file_path}" unless ast_json
-
-    ast_hash = JSON.parse(ast_json)
-    explorer = ExpertEnigma::ASTExplorer.new(ast_hash)
-    ancestors = explorer.get_ancestors(node_id)
-    { ancestors: ancestors }
-  },
-  'find_definition' => ->(params, db) {
-    name = params['name']
-    raise ArgumentError, 'Missing required parameter: name' unless name
-
-    sql = "SELECT s.name, s.type, s.scope, s.start_line, s.end_line, f.file_path FROM symbols s JOIN files f ON s.file_id = f.id WHERE s.name = ?"
-    definitions = db.execute(sql, name)
-    { definitions: definitions }
-  },
-  'find_references' => ->(params, db) {
-    name = params['name']
-    raise ArgumentError, 'Missing required parameter: name' unless name
-
-    sql = "SELECT r.symbol_name, r.start_line, r.end_line, f.file_path FROM \"references\" r JOIN files f ON r.file_id = f.id WHERE r.symbol_name = ?"
-    references = db.execute(sql, name)
-    { references: references }
-  }
-}.freeze
-
-
-# --- Sinatra Routes ---
-get '/' do
-  content_type :json
-  { status: 'ok', message: 'Expert Enigma MCP Server is running.' }.to_json
-end
-
-post '/' do
-  content_type :json
-  request_body = request.body.read
-  
-  begin
-    payload = JSON.parse(request_body)
-  rescue JSON::ParserError
-    return jsonrpc_error(nil, JSONRPC_PARSE_ERROR, 'Invalid JSON')
-  end
-
-  id = payload['id']
-  method_name = payload['method']
-  params = payload['params'] || {}
-
-  unless method_name && MCP_METHODS.key?(method_name)
-    return jsonrpc_error(id, JSONRPC_METHOD_NOT_FOUND, "Method not found: #{method_name}")
-  end
-
-  db = get_db
-  begin
-    result = MCP_METHODS[method_name].call(params, db)
-    jsonrpc_success(id, result)
-  rescue ArgumentError => e
-    jsonrpc_error(id, JSONRPC_INVALID_PARAMS, e.message)
-  rescue => e
-    puts "Internal error: #{e.message}"
-    puts e.backtrace
-    jsonrpc_error(id, JSONRPC_INTERNAL_ERROR, "Internal server error: #{e.message}")
-  ensure
-    db.close
-=======
+  end
+
   # Get all symbols (methods) for a given file
   def get_symbols(file_path)
     raise ArgumentError, 'Missing required parameter: file_path' unless file_path
@@ -659,7 +382,6 @@
       },
       id: id
     }
->>>>>>> 0218450c
   end
 end
 
